--- conflicted
+++ resolved
@@ -21,11 +21,8 @@
     --chat-template qwen \
     --cache-dir $ROOT_DIR/cache \
     --embedding-key model.embed_tokens.weight \
-<<<<<<< HEAD
     --tp-size $NUM_GPUS \
     --enable-profiling
-=======
-    --tp-size $NUM_GPUS
 
 # support tp8 train eagle3 for Qwen3-235B-A22B
 # NUM_GPUS=${1:-8}
@@ -45,5 +42,4 @@
 #     --chat-template qwen \
 #     --cache-dir $ROOT_DIR/cache \
 #     --embedding-key model.embed_tokens.weight \
-#     --tp-size $NUM_GPUS
->>>>>>> cd4ff2b4
+#     --tp-size $NUM_GPUS