SCRIPT_DIR=$( cd -- "$( dirname -- "${BASH_SOURCE[0]}" )" &> /dev/null && pwd )
ROOT_DIR=$(dirname $SCRIPT_DIR)

# train eagle3 for llama3.1-8b
NUM_GPUS=${1:-8}

torchrun \
    --standalone \
    --nproc_per_node $NUM_GPUS \
    $ROOT_DIR/scripts/train_eagle3_online.py \
    --target-model-path /shared/public/models/meta-llama/Meta-Llama-3.1-8B-Instruct \
    --draft-model-config $ROOT_DIR/configs/llama3-8B-eagle3.json \
    --train-data-path $ROOT_DIR/cache/dataset/sharegpt.jsonl \
    --output-dir $ROOT_DIR/outputs/llama3-8b-eagle3 \
    --num-epochs 1 \
    --batch-size 1 \
    --learning-rate 1e-4 \
    --max-length 2048 \
    --chat-template llama3 \
    --cache-dir $ROOT_DIR/cache \
    --logger-backend mlflow \
    --mlflow-experiment $USER/llama3-8b-eagle3-specforge \
    --mlflow-run-name $USER/llama3-8b-eagle3-specforge-run-$(date +%Y%m%d-%H%M%S) \
<<<<<<< HEAD
    --mlflow-tracking-uri https://mlflow.prod.linkedin.com \
    --eval-data-split 0.01 \
=======
    --mlflow-tracking-uri https://mlflow.prod.linkedin.com
>>>>>>> 6594e66f
    # --attention-backend flex_attention \<|MERGE_RESOLUTION|>--- conflicted
+++ resolved
@@ -21,10 +21,6 @@
     --logger-backend mlflow \
     --mlflow-experiment $USER/llama3-8b-eagle3-specforge \
     --mlflow-run-name $USER/llama3-8b-eagle3-specforge-run-$(date +%Y%m%d-%H%M%S) \
-<<<<<<< HEAD
     --mlflow-tracking-uri https://mlflow.prod.linkedin.com \
-    --eval-data-split 0.01 \
-=======
-    --mlflow-tracking-uri https://mlflow.prod.linkedin.com
->>>>>>> 6594e66f
+    --eval-data-split 0.01
     # --attention-backend flex_attention \